--- conflicted
+++ resolved
@@ -47,8 +47,6 @@
     }
 
     impl Default for MiddlewareContext {
-<<<<<<< HEAD
-=======
         /// Create a MiddlewareContext with no tenant or user and with authentication disabled.
         ///
         /// The returned context has `tenant_id` and `user_id` set to `None`, and `is_authenticated` and `skip_auth` set to `false`.
@@ -62,7 +60,6 @@
         /// assert_eq!(ctx.is_authenticated, false);
         /// assert_eq!(ctx.skip_auth, false);
         /// ```
->>>>>>> 8e95eacf
         fn default() -> Self {
             Self {
                 tenant_id: None,
@@ -77,8 +74,6 @@
     pub struct TokenExtractor;
 
     impl PureFunction<&ServiceRequest, MiddlewareResult<String>> for TokenExtractor {
-<<<<<<< HEAD
-=======
         /// Extracts the Bearer token from the request's Authorization header.
         ///
         /// Returns the token string if the header exists, is valid ASCII/UTF-8, and begins with the case-insensitive prefix `Bearer `; otherwise returns `MiddlewareError::AuthenticationFailed`.
@@ -98,7 +93,6 @@
         /// let result = extractor.call(&req);
         /// assert_eq!(result.unwrap(), "token123".to_string());
         /// ```
->>>>>>> 8e95eacf
         fn call(&self, req: &ServiceRequest) -> MiddlewareResult<String> {
             if let Some(auth_header) = req.headers().get(constants::AUTHORIZATION) {
                 if let Ok(auth_str) = auth_header.to_str() {
@@ -115,8 +109,6 @@
             ))
         }
 
-<<<<<<< HEAD
-=======
         /// Canonical signature string for this pure function.
         ///
         /// The returned string describes the function's expected input and output types:
@@ -128,13 +120,10 @@
         /// let sig = TokenExtractor.signature(&TokenExtractor);
         /// assert_eq!(sig, "fn(&ServiceRequest) -> MiddlewareResult<String>");
         /// ```
->>>>>>> 8e95eacf
         fn signature(&self) -> &'static str {
             "fn(&ServiceRequest) -> MiddlewareResult<String>"
         }
 
-<<<<<<< HEAD
-=======
         /// Indicates this pure function belongs to the middleware category.
         ///
         /// # Returns
@@ -158,7 +147,6 @@
         /// let d = Dummy;
         /// assert_eq!(d.category(), FunctionCategory::Middleware);
         /// ```
->>>>>>> 8e95eacf
         fn category(&self) -> FunctionCategory {
             FunctionCategory::Middleware
         }
@@ -170,8 +158,6 @@
     impl PureFunction<(String, &TenantPoolManager), MiddlewareResult<(String, String)>>
         for TokenValidator
     {
-<<<<<<< HEAD
-=======
         /// Validate a token and return the tenant and user IDs extracted from its claims.
         ///
         /// Decodes the provided token and verifies it against the tenant pool obtained from
@@ -193,7 +179,6 @@
         /// // let token = "eyJ...".to_string();
         /// // let result = validator.call((token, &manager));
         /// ```
->>>>>>> 8e95eacf
         fn call(&self, input: (String, &TenantPoolManager)) -> MiddlewareResult<(String, String)> {
             let (token, manager) = input;
 
@@ -219,8 +204,6 @@
             Ok((tenant_id, user_id))
         }
 
-<<<<<<< HEAD
-=======
         /// Textual signature identifying this pure function's input and output types for registry lookups.
         ///
         /// # Returns
@@ -234,13 +217,10 @@
         /// let sig = TokenValidator {}.signature();
         /// assert_eq!(sig, "fn((String, &TenantPoolManager)) -> MiddlewareResult<(String, String)>");
         /// ```
->>>>>>> 8e95eacf
         fn signature(&self) -> &'static str {
             "fn((String, &TenantPoolManager)) -> MiddlewareResult<(String, String)>"
         }
 
-<<<<<<< HEAD
-=======
         /// Indicates this pure function belongs to the middleware category.
         ///
         /// # Returns
@@ -264,7 +244,6 @@
         /// let d = Dummy;
         /// assert_eq!(d.category(), FunctionCategory::Middleware);
         /// ```
->>>>>>> 8e95eacf
         fn category(&self) -> FunctionCategory {
             FunctionCategory::Middleware
         }
@@ -274,8 +253,6 @@
     pub struct AuthSkipChecker;
 
     impl PureFunction<&ServiceRequest, bool> for AuthSkipChecker {
-<<<<<<< HEAD
-=======
         /// Determine if authentication should be skipped for the given request.
         ///
         /// Skips authentication when the request method is OPTIONS or when the request path
@@ -302,7 +279,6 @@
         /// # Returns
         ///
         /// `true` if the request should bypass authentication, `false` otherwise.
->>>>>>> 8e95eacf
         fn call(&self, req: &ServiceRequest) -> bool {
             // Skip OPTIONS requests
             if req.method().as_str() == "OPTIONS" {
@@ -319,8 +295,6 @@
             "fn(&ServiceRequest) -> bool"
         }
 
-<<<<<<< HEAD
-=======
         /// Indicates this pure function belongs to the middleware category.
         ///
         /// # Returns
@@ -344,7 +318,6 @@
         /// let d = Dummy;
         /// assert_eq!(d.category(), FunctionCategory::Middleware);
         /// ```
->>>>>>> 8e95eacf
         fn category(&self) -> FunctionCategory {
             FunctionCategory::Middleware
         }
@@ -358,8 +331,6 @@
     }
 
     impl<T, F> FunctionalMiddleware<T, F> {
-<<<<<<< HEAD
-=======
         /// Wraps a function and a pure-function registry into a new `FunctionalMiddleware` with shared ownership.
         ///
         /// # Examples
@@ -375,7 +346,6 @@
         ///
         /// // `middleware` now holds `func` and `registry` behind `Arc`s.
         /// ```
->>>>>>> 8e95eacf
         pub fn new(function: F, registry: Arc<PureFunctionRegistry>) -> Self {
             Self {
                 function: Arc::new(function),
@@ -391,8 +361,6 @@
     }
 
     impl FunctionalAuthentication {
-<<<<<<< HEAD
-=======
         /// Constructs a new FunctionalAuthentication using the provided pure-function registry.
         ///
         /// The registry supplies pure function implementations used by the authentication middleware.
@@ -405,7 +373,6 @@
         /// let registry = Arc::new(PureFunctionRegistry::default());
         /// let auth = FunctionalAuthentication::new(registry.clone());
         /// ```
->>>>>>> 8e95eacf
         pub fn new(registry: Arc<PureFunctionRegistry>) -> Self {
             Self { registry }
         }
@@ -423,8 +390,6 @@
         type Transform = FunctionalAuthenticationMiddleware<S>;
         type Future = Ready<Result<Self::Transform, Self::InitError>>;
 
-<<<<<<< HEAD
-=======
         /// Create a transform future that produces a `FunctionalAuthenticationMiddleware` wrapping the provided service.
         ///
         /// The future resolves to a `FunctionalAuthenticationMiddleware` that contains the given `service` and a cloned
@@ -443,7 +408,6 @@
         /// // let fut = auth.new_transform(service);
         /// // let middleware = block_on(fut).unwrap();
         /// ```
->>>>>>> 8e95eacf
         fn new_transform(&self, service: S) -> Self::Future {
             ok(FunctionalAuthenticationMiddleware {
                 service,
@@ -469,8 +433,6 @@
 
         forward_ready!(service);
 
-<<<<<<< HEAD
-=======
         /// Authenticate the incoming `ServiceRequest`, inject tenant context on success, and forward it to the inner service or return a standardized HTTP error response.
         ///
         /// On success the request is forwarded to the inner service and its `ServiceResponse` is returned with the left `EitherBody`. If authentication is skipped for the request, it is forwarded unchanged. If any required setup or validation fails (missing tenant manager, token extraction or validation failure, or missing tenant pool), a standardized HTTP error response is produced.
@@ -490,7 +452,6 @@
         /// // let fut = middleware.call(req);
         /// // let res = futures::executor::block_on(fut);
         /// ```
->>>>>>> 8e95eacf
         fn call(&self, req: ServiceRequest) -> Self::Future {
             let registry = Arc::clone(&self.registry);
 
@@ -557,8 +518,6 @@
     }
 
     impl<S> FunctionalAuthenticationMiddleware<S> {
-<<<<<<< HEAD
-=======
         /// Create a 401 Unauthorized `ServiceResponse` whose JSON body is a `ResponseBody` containing the given `message` and an empty data payload.
         ///
         /// The `req` is converted into the response's request parts; the function constructs an `HttpResponse::Unauthorized` with `ResponseBody::new(message, constants::EMPTY)` and wraps it as a `ServiceResponse`.
@@ -574,7 +533,6 @@
         /// let resp = create_error_response(req, "Authentication required").unwrap();
         /// assert_eq!(resp.status(), actix_web::http::StatusCode::UNAUTHORIZED);
         /// ```
->>>>>>> 8e95eacf
         fn create_error_response(
             req: ServiceRequest,
             message: &str,
@@ -594,8 +552,6 @@
     }
 
     impl MiddlewarePipelineBuilder {
-<<<<<<< HEAD
-=======
         /// Constructs a new MiddlewarePipelineBuilder that uses the provided registry and starts with an empty middleware stack.
         ///
         /// # Examples
@@ -607,7 +563,6 @@
         /// let registry = Arc::new(PureFunctionRegistry::default());
         /// let builder = MiddlewarePipelineBuilder::new(registry);
         /// ```
->>>>>>> 8e95eacf
         pub fn new(registry: Arc<PureFunctionRegistry>) -> Self {
             Self {
                 registry,
@@ -615,8 +570,6 @@
             }
         }
 
-<<<<<<< HEAD
-=======
         /// Adds the functional authentication middleware to the builder's middleware stack.
         ///
         /// The method clones a `FunctionalAuthentication` component from the builder's registry,
@@ -631,7 +584,6 @@
         /// let registry: Arc<_> = Arc::new(PureFunctionRegistry::new());
         /// let builder = MiddlewarePipelineBuilder::new(registry).with_auth();
         /// ```
->>>>>>> 8e95eacf
         pub fn with_auth(mut self) -> Self {
             self.middleware_stack
                 .push(Box::new(FunctionalAuthentication::new(Arc::clone(
@@ -679,8 +631,6 @@
 
         forward_ready!(service);
 
-<<<<<<< HEAD
-=======
         /// Apply the middleware stack to `req` in order, then invoke the wrapped service with the final request.
         ///
         /// If any middleware returns an error, this method produces and returns an HTTP 500 Internal Server Error
@@ -695,7 +645,6 @@
         /// // The real integration demonstrates actual ServiceRequest/ServiceResponse flows.
         /// // let response = composed.call(service_request).await;
         /// ```
->>>>>>> 8e95eacf
         fn call(&self, req: ServiceRequest) -> Self::Future {
             let service = Arc::clone(&self.service);
             let middleware_stack = self.middleware_stack.clone();
@@ -725,8 +674,6 @@
     }
 
     impl<S> ComposedMiddleware<S> {
-<<<<<<< HEAD
-=======
         /// Creates a 500 Internal Server Error response with a JSON body containing `message`.
         ///
         /// The function consumes the provided `ServiceRequest` and returns a `ServiceResponse` whose
@@ -765,7 +712,6 @@
         /// # let req: ServiceRequest = unimplemented!();
         /// let resp: ServiceResponse<_> = create_error_response(req, "internal failure").unwrap();
         /// ```
->>>>>>> 8e95eacf
         fn create_error_response(
             req: ServiceRequest,
             message: &str,
