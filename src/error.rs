--- conflicted
+++ resolved
@@ -24,13 +24,7 @@
     Conflict { error_message: String },
 }
 impl error::ResponseError for ServiceError {
-<<<<<<< HEAD
-    /// Maps a `ServiceError` variant to its corresponding HTTP status code.
-    ///
-    /// # Returns
-    ///
-    /// The `StatusCode` associated with the error variant.
-=======
+
     /// Map a `ServiceError` variant to its corresponding HTTP status code.
     ///
     /// The mapping is:
@@ -45,7 +39,6 @@
     /// The `StatusCode` that represents the HTTP status for this error variant.
     ///
     /// # Examples
->>>>>>> 8e95eacf
     ///
     /// # Examples
     /// ```
@@ -108,22 +101,15 @@
     /// The transformed Result after applying the transformation logic.
     fn transform(&self, error: Result<T, E>) -> Result<T, E>;
 
-<<<<<<< HEAD
-    /// Composes this transformer with another, allowing chaining of transformations.
-=======
+
     /// Compose this transformer with another transformer, producing a closure that applies them in sequence.
     ///
     /// The returned closure applies `self.transform` to its input `Result`, then passes the intermediate
     /// result to the provided transformer and returns that final result.
->>>>>>> 8e95eacf
     ///
     /// This enables building pipelines where multiple transformations are applied in sequence.
     /// The returned transformer first applies `self`, then applies the other transformer.
     ///
-<<<<<<< HEAD
-    /// # Parameters
-    /// * `other` - The transformer to compose with this one.
-=======
     /// ```
     /// use crate::error::ErrorTransformer;
     ///
@@ -134,7 +120,6 @@
     ///         r.map_err(|e| format!("{}{}", self.0, format!("{:?}", e)).into())
     ///     }
     /// }
->>>>>>> 8e95eacf
     ///
     /// # Returns
     /// A composed transformer function that applies both transformations in order.
@@ -205,14 +190,8 @@
 
     /// Lifts a function that returns an Option into Result<Option<_>> with error mapping.
     ///
-<<<<<<< HEAD
-    /// # Parameters
-    /// * `result` - The Result<Option<T>> to process.
-    /// * `error_mapper` - Function to transform errors.
-=======
     /// If the input is `Ok(Some(value))` returns `Ok(value)`. If the input is `Ok(None)` returns `Ok(T::default())`.
     /// If the input is `Err(e)` returns `Err(error_mapper(e))`.
->>>>>>> 8e95eacf
     ///
     /// # Returns
     /// A Result<T, E> where errors are mapped and nested Options are flattened.
@@ -286,39 +265,29 @@
 
     /// Filters and transforms a collection of Results, keeping only successful values.
     ///
-<<<<<<< HEAD
     /// # Parameters
     /// * `results` - Iterator of Results to process.
     /// * `transform` - Function to apply to successful values.
-=======
-    /// Returns a `Vec<U>` with `transform` applied to each `Ok` value; `Err` values are ignored.
->>>>>>> 8e95eacf
+
     ///
     /// # Returns
     /// A vector of transformed successful results, ignoring errors.
     ///
     /// # Examples
     /// ```
-<<<<<<< HEAD
     /// use std::vec;
     /// # use crate::error::error_pipeline::collect_successes;
     /// let results = vec![Ok(1), Err("bad"), Ok(2), Err("worse")];
-=======
     /// use crate::error::error_pipeline::collect_successes;
     ///
     /// let results = vec![Ok(1), Err("bad"), Ok(2)];
->>>>>>> 8e95eacf
-    /// let successes: Vec<i32> = collect_successes(results.into_iter(), |x| x * 2);
-    /// assert_eq!(successes, vec![2, 4]);
-    /// ```
+
     pub fn collect_successes<T, U, E>(
         results: impl Iterator<Item = Result<T, E>>,
         transform: impl Fn(T) -> U,
     ) -> Vec<U> {
         results.filter_map(|r| r.ok()).map(transform).collect()
     }
-
-<<<<<<< HEAD
     /// Builds an error reporting function that collects and reports errors from a pipeline.
     ///
     /// # Parameters
@@ -327,7 +296,6 @@
     ///
     /// # Returns
     /// A function that can be used in a pipeline to collect errors.
-=======
     /// Creates a closure that reports and collects errors produced by pipeline steps.
     ///
     /// The returned closure accepts a `Result<(), E>`; on `Err(e)` it invokes `reporter(&e)`
@@ -341,7 +309,6 @@
     /// # Returns
     ///
     /// A `FnMut(Result<(), E>)` closure that reports and stores errors on `Err` and does nothing on `Ok`.
->>>>>>> 8e95eacf
     ///
     /// # Examples
     /// ```
@@ -377,7 +344,6 @@
 pub mod error_logging {
     use log::{debug, error, info, warn};
 
-<<<<<<< HEAD
     /// Creates a logging transformer that logs errors at the specified level.
     ///
     /// # Parameters
@@ -394,22 +360,6 @@
     /// let result: Result<i32, &str> = Err("Failure");
     /// let logged = transformer(result);
     /// // Error is logged, result remains Err("Failure")
-=======
-    /// Returns a transformer closure that logs any contained error at the specified log `level` and yields the original `Result`.
-    ///
-    /// The closure inspects the `Result`; if it is `Err`, the error is logged (using the corresponding `log` macro for the level),
-    /// then the same `Result` is returned unchanged.
-    ///
-    /// # Examples
-    ///
-    /// ```
-    /// use log::Level;
-    /// use crate::error::error_logging::log_errors;
-    ///
-    /// let mut transformer = log_errors::<i32, &str>(Level::Error);
-    /// let result: Result<i32, &str> = Err("failure");
-    /// let logged = transformer(result);
->>>>>>> 8e95eacf
     /// assert!(logged.is_err());
     /// ```
     pub fn log_errors<T, E: std::fmt::Debug + Clone>(
@@ -431,27 +381,13 @@
 
     /// Creates a conditional error logger that only logs when a predicate is true.
     ///
-<<<<<<< HEAD
     /// # Parameters
     /// * `predicate` - Function that determines whether to log the error.
     /// * `level` - Log level to use.
-=======
+
     /// Returns the input `Result<T, E>` unchanged; if the input is `Err(e)` and `predicate(&e)`
     /// is true, the error is logged at the provided `level` before being returned.
->>>>>>> 8e95eacf
-    ///
-    /// # Returns
-    /// A Result transformer that conditionally logs errors.
-    ///
-    /// # Examples
-    /// ```
-    /// use log::Level;
-    /// # use crate::error::error_logging::log_errors_if;
-    /// let transformer = log_errors_if(|e: &&str| e.contains("critical"), Level::Error);
-    /// let result: Result<i32, &str> = Err("critical error");
-    /// let logged = transformer(result);
-    /// // Logs "critical error", result remains Err
-    /// ```
+
     pub fn log_errors_if<T, E: std::fmt::Debug + Clone>(
         predicate: impl Fn(&E) -> bool + 'static,
         level: log::Level,
@@ -464,16 +400,13 @@
         }
     }
 
-<<<<<<< HEAD
     /// Chains logging with error transformation for comprehensive error handling.
     ///
     /// First logs the error if present, then applies a transformation function.
-=======
     /// Applies a logging function to a `Result`, then applies a transformer to the logger's output.
     ///
     /// The returned closure first invokes `logger` with the input `Result`, then passes the returned
     /// `Result` to `transformer` and returns the transformer's result.
->>>>>>> 8e95eacf
     ///
     /// # Parameters
     /// * `logger` - The logging function to apply first.
